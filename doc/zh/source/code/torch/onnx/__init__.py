# -*- coding: UTF-8 -*-
"""
torch.onnx 模块可以将模型导出成 ONNX IR 形式.被导出的模型可以通过 ONNX 库被重新导入,
然后转化为可以在其它的深度学习框架上运行的模型.
"""

import torch
import torch.jit
import torch.autograd
import torch.serialization
import re
import collections
import string
import json
import math
import contextlib
import numbers
import warnings
from torch._utils import _range
from torch._six import string_classes


@contextlib.contextmanager
def set_training(model, mode):
    """
    A context manager to temporarily set the training mode of 'model'
    to 'mode', resetting it when we exit the with-block.  A no-op if
    mode is None.
    """
    if mode is None:
        yield
        return
    old_mode = model.training
    if old_mode != mode:
        model.train(mode)
    try:
        yield
    finally:
        if old_mode != mode:
            model.train(old_mode)


def export(model, args, f, export_params=True, verbose=False, training=False):
    """
    将一个模型导出成 ONNX 格式.这个导出器为了得到模型运行的轨迹,会运行一次你的模型.同时,它不支持动态模型（如 RNN.）

    也可参考: :ref:`onnx-export`

    参数:
<<<<<<< HEAD
        model (torch.nn.Module): 将被导出模型.  
        args (tuple of arguments): 模型的输入, ``model(*args)`` 必须是对模型的有效调用.任何非变量参数将被硬编码到导出的模型中.任何变量参数都将按照它们在参数中出现的顺序,成为输出模型的输入.如果 args 是一个变量,相当于用该变量的一个元组来调用它.（注意:目前还不支持将关键参数传递给模型,如果需要,请联系我们.）  
        f: 一个类文件对象（必须实现返回文件描述的fileno）或一个包含文件名的字符串。一个二进制 Protobuf 将被写入这个文件。  
        export_params (bool, default True): 如果指定,所有参数将被导出.如果要导出未经训练的模型,请将其设置为 False.在这种情况下,导出的模型将首先将其所有参数作为参数,顺序由 ``model.state_dict().values()`` 指定.  
        verbose (bool, default False): 如果指定,会打印出正在导出轨迹的调式描述. 
=======
        model (torch.nn.Module): 将被导出模型.
        args (tuple of arguments): 模型的输入, ``model(*args)`` 必须是对模型的有效调用.任何非变量参数将被硬编码到导出的模型中.任何变量参数都将按照它们在参数中出现的顺序,成为输出模型的输入.如果 args 是一个变量,相当于用该变量的一个元组来调用它.（注意:目前还不支持将关键参数传递给模型,如果需要,请联系我们.）
        f: 一个类文件对象（必须实现返回文件描述的fileno）或一个包含文件名的字符串. 一个二进制 Protobuf 将被写入这个文件. 
        export_params (bool, default True): 如果指定,所有参数将被导出.如果要导出未经训练的模型,请将其设置为 False.在这种情况下,导出的模型将首先将其所有参数作为参数,顺序由 ``model.state_dict().values()`` 指定.
        verbose (bool, default False): 如果指定,会打印出正在导出轨迹的调式描述.
>>>>>>> d3378bc7
        training (bool, default False): 在训练模式下输出模型.目前, ONNX 只是作为导出模型的接口,所以你通常不需要将其设为 True.
    """
    _export(model, args, f, export_params, verbose, training)


def _optimize_trace(trace):
    torch._C._jit_pass_peephole(trace)
    torch._C._jit_pass_lint(trace)
    torch._C._jit_pass_onnx(trace)
    torch._C._jit_pass_lint(trace)
    torch._C._jit_pass_onnx_peephole(trace)
    torch._C._jit_pass_lint(trace)
    torch._C._jit_pass_dce(trace)
    torch._C._jit_pass_lint(trace)


def _trace(func, args, return_outs=False):
    # Special case for common case of passing a single Variable
    if isinstance(args, torch.autograd.Variable):
        args = (args, )

    trace, torch_out = torch.jit.trace(func, args)
    _optimize_trace(trace)
    if return_outs:
        return trace, torch_out
    return trace


def _export(model, args, f, export_params=True, verbose=False, training=False):
    # Special case for common case of passing a single Variable
    if isinstance(args, torch.autograd.Variable):
        args = (args, )

    # A basic sanity check: make sure the state_dict keys are the same
    # before and after running the model.  Fail fast!
    orig_state_dict_keys = model.state_dict().keys()

    # By default, training=False, which is good because running a model in
    # training mode could result in internal buffers getting updated, dropout
    # getting applied, etc.  If you really know what you're doing, you
    # can turn training=True (or None, to preserve whatever the original
    # training mode was.)
    with set_training(model, training):
        trace, torch_out = torch.jit.trace(model, args)

    if orig_state_dict_keys != model.state_dict().keys():
        raise RuntimeError("state_dict changed after running the tracer; "
                           "something weird is happening in your model!")

    _optimize_trace(trace)
    if verbose:
        print(trace)

    # TODO: Don't allocate a in-memory string for the protobuf
    from torch.onnx.symbolic import _onnx_opset_version
    if export_params:
        # NB: OrderedDict values is not actually a list, but trace.export is
        # not duck-typed and expects an actual list.
        proto = trace.export(list(model.state_dict().values()), _onnx_opset_version)
    else:
        proto = trace.export([], _onnx_opset_version)

    torch.serialization._with_file_like(f, "wb", lambda f: f.write(proto))
    return torch_out


attr_pattern = re.compile("^(.+)_([ifstgz])$")


def _run_symbolic_method(op_name, symbolic_fn, args):
    """
    This trampoline function gets invoked for every symbolic method
    call from C++.
    """
    try:
        return symbolic_fn(*args)
    except TypeError as e:
        # Handle the specific case where we didn't successfully dispatch
        # to symbolic_fn.  Otherwise, the backtrace will have the clues
        # you need.
        e.args = ("{} (occurred when translating {})".format(e.args[0], op_name), )
        raise


def _add_attribute(node, key, value):
    """ initializes the right attribute based on type of value """
    m = attr_pattern.match(key)
    if m is None:
        raise IndexError((
            "Invalid attribute specifier '{}' names " +
            " must be suffixed with type, e.g. 'dim_i' or 'dims_i'").format(key))
    name, kind = m.group(1), m.group(2)
    if not isinstance(value, string_classes) and not torch.is_tensor(value) and isinstance(value, collections.Iterable):
        kind += "s"
    return getattr(node, kind + '_')(name, value)


def _newNode(g, opname, *args, **kwargs):
    n = g.create(opname, args)
    for k, v in sorted(kwargs.items()):
        _add_attribute(n, k, v)
    return n


def _graph_op(g, opname, *raw_args, **kwargs):
    """
    Create an ONNX operator 'opname', taking 'args' as inputs and attributes
    'kwargs'; returning the node representing the single output of this operator
    (see the `outputs` keyword argument for multi-return nodes).

    The set of operators and the inputs/attributes they take
    is documented at https://github.com/onnx/onnx/blob/master/docs/Operators.md

    This function is monkey-patched onto Graph.

    Arguments:
        opname (string): The ONNX operator name, e.g., `Abs` or `Add`.
        args (Node...): The inputs to the operator; usually provided
            as arguments to the `symbolic` definition.
        kwargs: The attributes of the ONNX operator, with keys named
            according to the following convention: `alpha_f` indicates
            the `alpha` attribute with type `f`.  The valid type specifiers are
            `f` (float), `i` (int), `s` (string) or `t` (Tensor).  An attribute
            specified with type float accepts either a single float, or a
            list of floats (e.g., you would say `dims_i` for a `dims` attribute
            that takes a list of integers).
        outputs (int, optional):  The number of outputs this operator returns;
            by default an operator is assumed to return a single output.
            If `outputs` is greater than one, this functions returns a tuple
            of output `Node`, representing each output of the ONNX operator
            in positional.
    """
    outputs = kwargs.pop('outputs', 1)

    # Filter out None attributes, this can be convenient client side because
    # now they can pass through None attributes, and have them not show up
    kwargs = dict((k, v) for k, v in kwargs.items() if v is not None)

    def const_if_tensor(arg):
        if isinstance(arg, torch._C.Node):
            return arg
        else:
            return g.op("Constant", value_z=arg)

    args = list(const_if_tensor(arg) for arg in raw_args)
    n = g.appendNode(_newNode(g, opname, *args, **kwargs))
    if outputs == 1:
        return n
    return tuple(g.appendNode(g.createSelect(n, i)) for i in _range(outputs))


# Note [Export inplace]
# ~~~~~~~~~~~~~~~~~~~~~
# In abstract, it would be better for us to export inplace annotations,
# than to not export them, since it is useful information that can
# help the target of an ONNX export export more efficiently.  However,
# ONNX doesn't currently formalize inplace.  Fortunately, it's sound to drop
# inplace annotations, but we are losing information this way.


def _run_symbolic_function(g, n, inputs):
    import torch.onnx.symbolic

    try:
        # See Note [Export inplace]
        if n.kind().endswith('_'):
            op_name = n.kind()[:-1]
        else:
            op_name = n.kind()
        if not hasattr(torch.onnx.symbolic, op_name):
            warnings.warn("ONNX export failed on {} because torch.onnx.symbolic.{} does not exist"
                          .format(op_name, op_name))
            return None
        fn = getattr(torch.onnx.symbolic, op_name)
        attrs = {k: n[k] for k in n.attributeNames()}
        return fn(g, *inputs, **attrs)

    except TypeError as e:
        # Handle the specific case where we didn't successfully dispatch.
        # Otherwise, the backtrace will have the clues you need.
        e.args = ("{} (occurred when translating {})".format(e.args[0], op_name), )
        raise


def _graph_at(g, opname, *args, **kwargs):
    return g.op("ATen", *args, operator_s=opname, **kwargs)


# This helper function can create either constant tensor or constant scalar.
# If dims is None or 0 or [0], generate a 0-d tensor (scalar).
#
# TODO: We might not need this anymore, since most scalars now show up
# as tensors
def _graph_constant(g, value, dims, type, *args, **kwargs):
    assert isinstance(value, numbers.Number)
    assert type is not None
    isscalar = False
    if dims is None or dims == 0 or set(dims) == set([0]):
        dims = [1]
        isscalar = True
    type = type.lower()
    if type == "char":
        tensor = torch.CharTensor(*dims)
    elif type == "short":
        tensor = torch.ShortTensor(*dims)
    elif type == "int":
        tensor = torch.IntTensor(*dims)
    elif type == "long":
        tensor = torch.LongTensor(*dims)
    elif type == "half":
        tensor = torch.HalfTensor(*dims)
    elif type == "float":
        tensor = torch.FloatTensor(*dims)
    elif type == "double":
        tensor = torch.DoubleTensor(*dims)
    else:
        raise ValueError("Unknown type, type should be one of the following strings: "
                         "char, short, int, long, half, float, double")
    tensor.fill_(value)
    if isscalar:
        return g.op("Constant", *args, value_z=tensor, **kwargs)
    return g.op("Constant", *args, value_t=tensor, **kwargs)


def _node_getitem(self, k):
    """
    Accessor for attributes of a node which is polymorphic over
    return type.

    NB: This is monkey-patched onto Node.
    """
    sel = self.kindOf(k)
    return getattr(self, sel)(k)


torch._C.Graph.op = _graph_op
torch._C.Graph.at = _graph_at
torch._C.Graph.constant = _graph_constant
torch._C.Node.__getitem__ = _node_getitem<|MERGE_RESOLUTION|>--- conflicted
+++ resolved
@@ -47,19 +47,11 @@
     也可参考: :ref:`onnx-export`
 
     参数:
-<<<<<<< HEAD
         model (torch.nn.Module): 将被导出模型.  
         args (tuple of arguments): 模型的输入, ``model(*args)`` 必须是对模型的有效调用.任何非变量参数将被硬编码到导出的模型中.任何变量参数都将按照它们在参数中出现的顺序,成为输出模型的输入.如果 args 是一个变量,相当于用该变量的一个元组来调用它.（注意:目前还不支持将关键参数传递给模型,如果需要,请联系我们.）  
-        f: 一个类文件对象（必须实现返回文件描述的fileno）或一个包含文件名的字符串。一个二进制 Protobuf 将被写入这个文件。  
-        export_params (bool, default True): 如果指定,所有参数将被导出.如果要导出未经训练的模型,请将其设置为 False.在这种情况下,导出的模型将首先将其所有参数作为参数,顺序由 ``model.state_dict().values()`` 指定.  
+        f: 一个类文件对象（必须实现返回文件描述的fileno）或一个包含文件名的字符串。一个二进制 Protobuf 将被写入这个文件.
+        export_params (bool, default True): 如果指定,所有参数将被导出.如果要导出未经训练的模型,请将其设置为 False.在这种情况下, 导出的模型将首先将其所有参数作为参数, 顺序由 ``model.state_dict().values()`` 指定.  
         verbose (bool, default False): 如果指定,会打印出正在导出轨迹的调式描述. 
-=======
-        model (torch.nn.Module): 将被导出模型.
-        args (tuple of arguments): 模型的输入, ``model(*args)`` 必须是对模型的有效调用.任何非变量参数将被硬编码到导出的模型中.任何变量参数都将按照它们在参数中出现的顺序,成为输出模型的输入.如果 args 是一个变量,相当于用该变量的一个元组来调用它.（注意:目前还不支持将关键参数传递给模型,如果需要,请联系我们.）
-        f: 一个类文件对象（必须实现返回文件描述的fileno）或一个包含文件名的字符串. 一个二进制 Protobuf 将被写入这个文件. 
-        export_params (bool, default True): 如果指定,所有参数将被导出.如果要导出未经训练的模型,请将其设置为 False.在这种情况下,导出的模型将首先将其所有参数作为参数,顺序由 ``model.state_dict().values()`` 指定.
-        verbose (bool, default False): 如果指定,会打印出正在导出轨迹的调式描述.
->>>>>>> d3378bc7
         training (bool, default False): 在训练模式下输出模型.目前, ONNX 只是作为导出模型的接口,所以你通常不需要将其设为 True.
     """
     _export(model, args, f, export_params, verbose, training)
