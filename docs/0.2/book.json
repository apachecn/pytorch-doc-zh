--- conflicted
+++ resolved
@@ -22,19 +22,12 @@
         "popup",
         "hide-element",
         "page-toc-button",
-<<<<<<< HEAD
         "tbfed-pagefooter",
         "sitemap",
         "advanced-emoji",
         "expandable-chapters",
         "splitter",
         "search-pro"
-=======
-        "pagefooter-apachecn@git+https://github.com/apachecn/gitbook-plugin-pagefooter-apachecn#HEAD",
-        "ga",
-        "baidu",
-        "sitemap"
->>>>>>> e81788c5
     ],
     "pluginsConfig": {
         "github": {
@@ -59,7 +52,7 @@
             "elements": [".gitbook-link"]
         },
         "edit-link": {
-            "base": "https://github.com/apachecn/pytorch-doc-zh/blob/master/docs/0.2",
+            "base": "https://github.com/apachecn/pytorch-doc-zh/blob/master",
             "label": "编辑本页"
         },
         "sharing": {
@@ -109,17 +102,16 @@
         "expandable-chapters",
         "expandable-chapters-small",
         "back-to-top-button",
-<<<<<<< HEAD
+        "pagefooter-apachecn@git+https://github.com/apachecn/gitbook-plugin-pagefooter-apachecn#HEAD",
+        "ga",
+        "baidu",
+        "sitemap",
         "tbfed-pagefooter",
-=======
         "advanced-emoji",
->>>>>>> e81788c5
         "sectionx",
         "page-treeview",
         "simple-page-toc",
-        "ancre-navigation",
-        "ga",
-        "baidu"
+        "ancre-navigation"
     ],
     "my_pluginsConfig": {
         "github-buttons": {
