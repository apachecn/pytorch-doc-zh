--- conflicted
+++ resolved
@@ -16,246 +16,8 @@
 
 ## 基本用例
 
-<<<<<<< HEAD
 要创建DDP模块，请首先正确设置进程组。更多细节可以在[使用PyTorch编写分布式应用程序](https://pytorch.org/tutorials/intermediate/dist_tuto.html)中找到。
-=======
-要创建DDP模块，首先设置进程组正常。更多详情可与PyTorch
-[编写分布式应用程序被发现。](https://pytorch.org/tutorials/intermediate/dist_tuto.html)
-
-    
-    
-    import os
-    import tempfile
-    import torch
-    import torch.distributed as dist
-    import torch.nn as nn
-    import torch.optim as optim
-    import torch.multiprocessing as mp
-    
-    from torch.nn.parallel import DistributedDataParallel as DDP
-    
-    
-    def setup(rank, world_size):
-        os.environ['MASTER_ADDR'] = 'localhost'
-        os.environ['MASTER_PORT'] = '12355'
-    
-        # initialize the process group
-        dist.init_process_group("gloo", rank=rank, world_size=world_size)
-    
-        # Explicitly setting seed to make sure that models created in two processes
-        # start from same random weights and biases.
-        torch.manual_seed(42)
-    
-    
-    def cleanup():
-        dist.destroy_process_group()
-    
-    
-
-现在，让我们创建一个玩具模块，与DDP纸包起来，然后用一些虚拟的输入数据给它。请注意，如果从培训随机参数开始，您可能希望确保所有DDP进程使用相同的初始值。否则，全球同步的梯度将没有意义。
-
-    
-    
-    class ToyModel(nn.Module):
-        def __init__(self):
-            super(ToyModel, self).__init__()
-            self.net1 = nn.Linear(10, 10)
-            self.relu = nn.ReLU()
-            self.net2 = nn.Linear(10, 5)
-    
-        def forward(self, x):
-            return self.net2(self.relu(self.net1(x)))
-    
-    
-    def demo_basic(rank, world_size):
-        setup(rank, world_size)
-    
-        # setup devices for this process, rank 1 uses GPUs [0, 1, 2, 3] and
-        # rank 2 uses GPUs [4, 5, 6, 7].
-        n = torch.cuda.device_count() // world_size
-        device_ids = list(range(rank * n, (rank + 1) * n))
-    
-        # create model and move it to device_ids[0]
-        model = ToyModel().to(device_ids[0])
-        # output_device defaults to device_ids[0]
-        ddp_model = DDP(model, device_ids=device_ids)
-    
-        loss_fn = nn.MSELoss()
-        optimizer = optim.SGD(ddp_model.parameters(), lr=0.001)
-    
-        optimizer.zero_grad()
-        outputs = ddp_model(torch.randn(20, 10))
-        labels = torch.randn(20, 5).to(device_ids[0])
-        loss_fn(outputs, labels).backward()
-        optimizer.step()
-    
-        cleanup()
-    
-    
-    def run_demo(demo_fn, world_size):
-        mp.spawn(demo_fn,
-                 args=(world_size,),
-                 nprocs=world_size,
-                 join=True)
-    
-    
-
-正如你所看到的，DDP包下级分布式通信的细节，并提供了一个干净的API，就好像它是一个局部模型。对于基本用例，DDP只需要几个LOCS建立进程组。当应用DDP到更高级的使用情况下，有一些注意事项需要注意事项。
-
-## 歪斜的处理速度
-
-在DDP，构造，方法前进，并输出的分化分布同步点。不同的过程，预计以相同的顺序到达同步点和在大致相同的时间输入每个同步点。否则，快速的过程可能会提前到达，超时的等待掉队。因此，用户是负责整个流程平衡工作负载分布。有时候，歪斜的处理速度是不可避免的，由于，例如，网络延迟，资源冲突，不可预测的工作负载高峰。为了避免在这些情况下超时，请确保您调用[
-init_process_group
-](https://pytorch.org/docs/stable/distributed.html#torch.distributed.init_process_group)当传递一个足够大的`
-超时 `值。
-
-## 保存和载入关卡
-
-它通常使用`torch.save`和`torch.load
-`训练期间检查站模块和从检查点恢复。参见[保存和载入模型](https://pytorch.org/tutorials/beginner/saving_loading_models.html)了解更多详情。当使用DDP，一个优化的模型保存只有一个进程，然后将其加载到所有进程，从而减少写入开销。这是正确的，因为所有处理从相同的参数开始和梯度在向后经过同步，并因此优化应保持设定参数相同的值。如果你使用这种优化，确保减排完成之前所有的进程不会开始加载。此外，加载模块时，需要提供适当的`
-map_location`参数来防止处理踏进别人的设备。如果`map_location`丢失，`torch.load
-`模块将首先加载到CPU，然后复制每个参数保存它，这将使用相同的一组设备导致在同一台机器上的所有进程。
-
-    
-    
-    def demo_checkpoint(rank, world_size):
-        setup(rank, world_size)
-    
-        # setup devices for this process, rank 1 uses GPUs [0, 1, 2, 3] and
-        # rank 2 uses GPUs [4, 5, 6, 7].
-        n = torch.cuda.device_count() // world_size
-        device_ids = list(range(rank * n, (rank + 1) * n))
-    
-        model = ToyModel().to(device_ids[0])
-        # output_device defaults to device_ids[0]
-        ddp_model = DDP(model, device_ids=device_ids)
-    
-        loss_fn = nn.MSELoss()
-        optimizer = optim.SGD(ddp_model.parameters(), lr=0.001)
-    
-        CHECKPOINT_PATH = tempfile.gettempdir() + "/model.checkpoint"
-        if rank == 0:
-            # All processes should see same parameters as they all start from same
-            # random parameters and gradients are synchronized in backward passes.
-            # Therefore, saving it in one process is sufficient.
-            torch.save(ddp_model.state_dict(), CHECKPOINT_PATH)
-    
-        # Use a barrier() to make sure that process 1 loads the model after process
-        # 0 saves it.
-        dist.barrier()
-        # configure map_location properly
-        rank0_devices = [x - rank * len(device_ids) for x in device_ids]
-        device_pairs = zip(rank0_devices, device_ids)
-        map_location = {'cuda:%d' % x: 'cuda:%d' % y for x, y in device_pairs}
-        ddp_model.load_state_dict(
-            torch.load(CHECKPOINT_PATH, map_location=map_location))
-    
-        optimizer.zero_grad()
-        outputs = ddp_model(torch.randn(20, 10))
-        labels = torch.randn(20, 5).to(device_ids[0])
-        loss_fn = nn.MSELoss()
-        loss_fn(outputs, labels).backward()
-        optimizer.step()
-    
-        # Use a barrier() to make sure that all processes have finished reading the
-        # checkpoint
-        dist.barrier()
-    
-        if rank == 0:
-            os.remove(CHECKPOINT_PATH)
-    
-        cleanup()
-    
-    
-
-## 结合DDP与型号并行
-
-DDP还与多GPU模式，而是一个过程中的重复，不支持。您需要创建每个模块的副本，这通常会导致更好的性能相比，每个进程的多个副本一个过程。
-DDP包装多GPU模式培养具有巨大的数据量较大的模型时特别有用。使用此功能时，多GPU模式需要谨慎实施，以避免硬编码的设备，因为不同型号的副本将被放置到不同的设备。
-
-    
-    
-    class ToyMpModel(nn.Module):
-        def __init__(self, dev0, dev1):
-            super(ToyMpModel, self).__init__()
-            self.dev0 = dev0
-            self.dev1 = dev1
-            self.net1 = torch.nn.Linear(10, 10).to(dev0)
-            self.relu = torch.nn.ReLU()
-            self.net2 = torch.nn.Linear(10, 5).to(dev1)
-    
-        def forward(self, x):
-            x = x.to(self.dev0)
-            x = self.relu(self.net1(x))
-            x = x.to(self.dev1)
-            return self.net2(x)
-    
-    
-
-当通过一个多GPU模型到DDP，`device_ids`和`output_device`必须不被设置。输入和输出的数据将被应用程序或模型`
-向前（） `方法被放置在适当的设备。
-
-    
-    
-    def demo_model_parallel(rank, world_size):
-        setup(rank, world_size)
-    
-        # setup mp_model and devices for this process
-        dev0 = rank * 2
-        dev1 = rank * 2 + 1
-        mp_model = ToyMpModel(dev0, dev1)
-        ddp_mp_model = DDP(mp_model)
-    
-        loss_fn = nn.MSELoss()
-        optimizer = optim.SGD(ddp_mp_model.parameters(), lr=0.001)
-    
-        optimizer.zero_grad()
-        # outputs will be on dev1
-        outputs = ddp_mp_model(torch.randn(20, 10))
-        labels = torch.randn(20, 5).to(dev1)
-        loss_fn(outputs, labels).backward()
-        optimizer.step()
-    
-        cleanup()
-    
-    
-    if __name__ == "__main__":
-        run_demo(demo_basic, 2)
-        run_demo(demo_checkpoint, 2)
-    
-        if torch.cuda.device_count() >= 8:
-            run_demo(demo_model_parallel, 4)
-    
-    
-
-[Next ![](../_static/images/chevron-right-orange.svg)](dist_tuto.html "3.
-Writing Distributed Applications with PyTorch")
-[![](../_static/images/chevron-right-orange.svg)
-Previous](model_parallel_tutorial.html "1. Model Parallel Best Practices")
-
-* * *
-
-Was this helpful?
-
-Yes
-
-No
-
-Thank you
-
-* * *
-
-©版权所有2017年，PyTorch。
-
-
-
-  * [HTG0 入门分布式数据并行
-    * 数据并行 和`DistributedDataParallel`之间`比较`
-    * 基本用例
-    * 歪斜的处理速度
-    * 保存和载入关卡
-    * 与模型并行联合DDP 
->>>>>>> 664b923b
+
 
 ```python
 import os
