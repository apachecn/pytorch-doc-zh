--- conflicted
+++ resolved
@@ -73,25 +73,11 @@
             "maxTocDepth": 4,
             "minTocSize": 4
         },
-        "pagefooter-apachecn": {
-            "copyright":"Copyright &copy ibooker.org.cn 2019",
-            "modify_label": "该文件修订时间： ",
-            "modify_format": "YYYY-MM-DD HH:mm:ss"
-        },
         "tbfed-pagefooter": {
             "copyright":"Copyright &copy ibooker.org.cn 2019",
             "modify_label": "该文件修订时间： ",
             "modify_format": "YYYY-MM-DD HH:mm:ss"
         },
-<<<<<<< HEAD
-=======
-        "ga": {
-            "token": "UA-102475051-10"
-        },
-        "baidu": {
-            "token": "38525fdac4b5d4403900b943d4e7dd91"
-        },
->>>>>>> 6c43a96d
         "sitemap": {
             "hostname": "http://pytorch.apachecn.org"
         }
@@ -180,6 +166,11 @@
           },
           "baidu": {
               "token": "75439e2cbd22bdd813226000e9dcc12f"
-          }
+          },
+          "pagefooter-apachecn": {
+              "copyright":"Copyright &copy ibooker.org.cn 2019",
+              "modify_label": "该文件修订时间： ",
+              "modify_format": "YYYY-MM-DD HH:mm:ss"
+          },
     }
 }